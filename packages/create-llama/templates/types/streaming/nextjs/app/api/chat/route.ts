--- conflicted
+++ resolved
@@ -42,11 +42,7 @@
     }
 
     const llm = new OpenAI({
-<<<<<<< HEAD
-      model: process.env.MODEL ?? "gpt-3.5-turbo",
-=======
       model: (process.env.MODEL as any) ?? "gpt-3.5-turbo",
->>>>>>> d99b1d61
       maxTokens: 512,
     });
 

--- conflicted
+++ resolved
@@ -1,25 +1,5 @@
-<<<<<<< HEAD
-export enum NodeType {
-  DOCUMENT,
-  TEXT,
-  IMAGE,
-  INDEX,
-}
-
-export interface BaseDocument {
-  getText(): string;
-  getDocId(): string;
-  getDocHash(): string;
-  getEmbedding(): number[];
-  getType(): NodeType;
-}
-
-export class Document implements BaseDocument {
-  docId: string;
-=======
 import { v4 as uuidv4 } from "uuid";
 export abstract class BaseDocument {
->>>>>>> b982a220
   text: string;
   docId?: string;
   embedding?: number[];
@@ -71,15 +51,8 @@
   static getType() {
     return "Document";
   }
-<<<<<<< HEAD
-
-  getType() {
-    return NodeType.DOCUMENT;
-  }
-=======
 }
 
-export class ImageDocuemnt extends Document {
+export class ImageDocument extends Document {
   image?: string;
->>>>>>> b982a220
 }
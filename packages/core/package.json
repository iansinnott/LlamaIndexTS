{
  "name": "llamaindex",
  "version": "0.0.35",
  "license": "MIT",
  "dependencies": {
    "@anthropic-ai/sdk": "^0.9.1",
    "@notionhq/client": "^2.2.13",
<<<<<<< HEAD
    "assemblyai": "^3.0.1",
    "js-tiktoken": "^1.0.7",
=======
    "@xenova/transformers": "^2.8.0",
    "crypto-js": "^4.2.0",
    "js-tiktoken": "^1.0.8",
>>>>>>> 8ed1b7aa
    "lodash": "^4.17.21",
    "mammoth": "^1.6.0",
    "md-utils-ts": "^2.0.0",
    "mongodb": "^6.3.0",
    "notion-md-crawler": "^0.0.2",
    "openai": "^4.19.1",
    "papaparse": "^5.4.1",
    "pdf-parse": "^1.1.1",
    "pg": "^8.11.3",
    "pgvector": "^0.1.5",
    "portkey-ai": "^0.1.16",
    "rake-modified": "^1.0.8",
    "replicate": "^0.21.1",
    "string-strip-html": "^13.4.3",
    "uuid": "^9.0.1",
    "wink-nlp": "^1.14.3"
  },
  "devDependencies": {
    "@types/crypto-js": "^4.2.1",
    "@types/lodash": "^4.14.202",
    "@types/node": "^18.18.12",
    "@types/papaparse": "^5.3.13",
    "@types/pdf-parse": "^1.1.4",
    "@types/pg": "^8.10.7",
    "@types/uuid": "^9.0.7",
    "node-stdlib-browser": "^1.2.0",
    "tsup": "^7.2.0",
    "typescript": "^5.3.2"
  },
  "engines": {
    "node": ">=18.0.0"
  },
  "types": "./dist/index.d.ts",
  "main": "./dist/index.js",
  "module": "./dist/index.mjs",
  "repository": "run-llama/LlamaIndexTS",
  "scripts": {
    "lint": "eslint .",
    "test": "jest",
    "build": "tsup src/index.ts --format esm,cjs --dts",
    "dev": "tsup src/index.ts --format esm,cjs --dts --watch"
  },
  "exports": {
    ".": {
      "require": "./dist/index.js",
      "import": "./dist/index.mjs",
      "types": "./dist/index.d.ts"
    }
  }
}<|MERGE_RESOLUTION|>--- conflicted
+++ resolved
@@ -5,14 +5,10 @@
   "dependencies": {
     "@anthropic-ai/sdk": "^0.9.1",
     "@notionhq/client": "^2.2.13",
-<<<<<<< HEAD
+    "@xenova/transformers": "^2.8.0",
     "assemblyai": "^3.0.1",
-    "js-tiktoken": "^1.0.7",
-=======
-    "@xenova/transformers": "^2.8.0",
     "crypto-js": "^4.2.0",
     "js-tiktoken": "^1.0.8",
->>>>>>> 8ed1b7aa
     "lodash": "^4.17.21",
     "mammoth": "^1.6.0",
     "md-utils-ts": "^2.0.0",

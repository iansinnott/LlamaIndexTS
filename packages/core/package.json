--- conflicted
+++ resolved
@@ -4,14 +4,9 @@
   "license": "MIT",
   "dependencies": {
     "@anthropic-ai/sdk": "^0.9.1",
-<<<<<<< HEAD
     "@datastax/astra-db-ts": "^0.1.0",
-    "@notionhq/client": "^2.2.13",
-    "@xenova/transformers": "^2.8.0",
-=======
     "@notionhq/client": "^2.2.14",
     "@xenova/transformers": "^2.10.0",
->>>>>>> f0be9331
     "assemblyai": "^3.1.3",
     "crypto-js": "^4.2.0",
     "js-tiktoken": "^1.0.8",
